--- conflicted
+++ resolved
@@ -52,15 +52,9 @@
       async
     , base >=4.11 && <5
     , bytestring
-<<<<<<< HEAD
-    , core-data >=0.3.2.2
+    , core-data >=0.3.3.1
     , core-program >=0.5.0.2
-    , core-text >=0.3.6.0
-=======
-    , core-data >=0.3.3
-    , core-program >=0.5.0
-    , core-text >=0.3.7
->>>>>>> a950bff2
+    , core-text >=0.3.7.1
     , exceptions
     , http-streams
     , io-streams
