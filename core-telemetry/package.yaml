name: core-telemetry
<<<<<<< HEAD
version: 0.2.3.3
=======
version: 0.2.3.6
>>>>>>> d4df44cb
synopsis: Advanced telemetry
description: |
  This is part of a library to help build command-line programs, both tools and
  longer-running daemons.
  
  This package in particular adds helpers for recording telemetry for
  subsequent analysis. You can instrument your code with tracing and spans,
  and also emit events carrying arbitrary metadata. Backends are provided for
  structured logs, sending traces to observability services, or even just
  outputting the telemetry to console.
  
  See "Core.Telemetry.Observability" to get started.

stability: provisional
license: MIT
license-file: LICENSE
author: Andrew Cowie <istathar@gmail.com>
maintainer: Andrew Cowie <istathar@gmail.com>
copyright: © 2021-2022 Athae Eredh Siniath and Others
tested-with: GHC == 8.10.7
category: System
ghc-options: -Wall -Wwarn -fwarn-tabs
github: aesiniath/unbeliever

dependencies:
 - base >= 4.11 && < 5
 - bytestring
 - template-haskell >= 2.14 && < 3
 - text

library:
  dependencies:
   - async
   - core-text >= 0.3.7.1
   - core-data >= 0.3.3.1
   - core-program >= 0.5.0.2
   - exceptions
   - http-streams
   - io-streams
   - mtl
   - network-info
   - random
   - safe-exceptions
   - scientific
   - stm
   - unix
   - zlib
  source-dirs:
  - lib
  exposed-modules:
   - Core.Telemetry
   - Core.Telemetry.Console
   - Core.Telemetry.General
   - Core.Telemetry.Honeycomb
   - Core.Telemetry.Identifiers
   - Core.Telemetry.Observability
   - Core.Telemetry.Structured
  other-modules: []

extra-doc-files:
  - HoneycombTraceExample.png<|MERGE_RESOLUTION|>--- conflicted
+++ resolved
@@ -1,9 +1,5 @@
 name: core-telemetry
-<<<<<<< HEAD
-version: 0.2.3.3
-=======
-version: 0.2.3.6
->>>>>>> d4df44cb
+version: 0.2.3.7
 synopsis: Advanced telemetry
 description: |
   This is part of a library to help build command-line programs, both tools and
