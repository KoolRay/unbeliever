name: core-telemetry
version: 0.2.3.3
synopsis: Advanced telemetry
description: |
  This is part of a library to help build command-line programs, both tools and
  longer-running daemons.
  
  This package in particular adds helpers for recording telemetry for
  subsequent analysis. You can instrument your code with tracing and spans,
  and also emit events carrying arbitrary metadata. Backends are provided for
  structured logs, sending traces to observability services, or even just
  outputting the telemetry to console.
  
  See "Core.Telemetry.Observability" to get started.

stability: provisional
license: MIT
license-file: LICENSE
author: Andrew Cowie <istathar@gmail.com>
maintainer: Andrew Cowie <istathar@gmail.com>
copyright: © 2021-2022 Athae Eredh Siniath and Others
tested-with: GHC == 8.10.7
category: System
ghc-options: -Wall -Wwarn -fwarn-tabs
github: aesiniath/unbeliever

dependencies:
 - base >= 4.11 && < 5
 - bytestring
 - template-haskell >= 2.14 && < 3
 - text

library:
  dependencies:
   - async
<<<<<<< HEAD
   - core-text >= 0.3.6.0
   - core-data >= 0.3.2.2
   - core-program >= 0.5.0.2
=======
   - core-text >= 0.3.7
   - core-data >= 0.3.3
   - core-program >= 0.5.0
>>>>>>> a950bff2
   - exceptions
   - http-streams
   - io-streams
   - mtl
   - network-info
   - random
   - safe-exceptions
   - scientific
   - stm
   - unix
  source-dirs:
  - lib
  exposed-modules:
   - Core.Telemetry
   - Core.Telemetry.Console
   - Core.Telemetry.General
   - Core.Telemetry.Honeycomb
   - Core.Telemetry.Identifiers
   - Core.Telemetry.Observability
   - Core.Telemetry.Structured
  other-modules: []

extra-doc-files:
  - HoneycombTraceExample.png<|MERGE_RESOLUTION|>--- conflicted
+++ resolved
@@ -33,15 +33,9 @@
 library:
   dependencies:
    - async
-<<<<<<< HEAD
-   - core-text >= 0.3.6.0
-   - core-data >= 0.3.2.2
+   - core-text >= 0.3.7.1
+   - core-data >= 0.3.3.1
    - core-program >= 0.5.0.2
-=======
-   - core-text >= 0.3.7
-   - core-data >= 0.3.3
-   - core-program >= 0.5.0
->>>>>>> a950bff2
    - exceptions
    - http-streams
    - io-streams
