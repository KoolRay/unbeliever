--- conflicted
+++ resolved
@@ -318,13 +318,8 @@
         )
         (collapseHandler "output processing collapsed")
 
-<<<<<<< HEAD
 processTelemetryMessages :: Exporter -> TQueue Datum -> IO ()
 processTelemetryMessages exporter log = do
-=======
-processDebugMessages :: TQueue () -> IO ()
-processDebugMessages log =
->>>>>>> 9a476dfd
     Safe.catch
         ( do
             forever $ do
@@ -334,7 +329,7 @@
 
                 return ()
         )
-        (collapseHandler "debug processing collapsed")
+        (collapseHandler "telemetry processing collapsed")
 
 {- |
 Safely exit the program with the supplied exit code. Current output and
